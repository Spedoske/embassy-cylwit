[package]
edition = "2021"
name = "embassy-rp-examples"
version = "0.1.0"
license = "MIT OR Apache-2.0"


[dependencies]
embassy-embedded-hal = { version = "0.1.0", path = "../../embassy-embedded-hal", features = ["defmt"] }
embassy-sync = { version = "0.2.0", path = "../../embassy-sync", features = ["defmt"] }
embassy-executor = { version = "0.2.0", path = "../../embassy-executor", features = ["nightly", "arch-cortex-m", "executor-thread", "executor-interrupt", "defmt", "integrated-timers"] }
embassy-time = { version = "0.1.2", path = "../../embassy-time", features = ["nightly", "unstable-traits", "defmt", "defmt-timestamp-uptime"] }
embassy-rp = { version = "0.1.0", path = "../../embassy-rp", features = ["defmt", "unstable-traits", "nightly", "unstable-pac", "time-driver", "critical-section-impl"] }
embassy-usb = { version = "0.1.0", path = "../../embassy-usb", features = ["defmt"] }
embassy-net = { version = "0.1.0", path = "../../embassy-net", features = ["defmt", "nightly", "tcp", "udp", "dhcpv4", "medium-ethernet"] }
embassy-net-w5500 = { version = "0.1.0", path = "../../embassy-net-w5500", features = ["defmt"] }
embassy-futures = { version = "0.1.0", path = "../../embassy-futures" }
embassy-usb-logger = { version = "0.1.0", path = "../../embassy-usb-logger" }
embassy-lora = { version = "0.1.0", path = "../../embassy-lora", features = ["time", "defmt"] }
lora-phy = { version = "1" }
lorawan-device = { version = "0.10.0", default-features = false, features = ["async", "external-lora-phy"] }
lorawan = { version = "0.7.3", default-features = false, features = ["default-crypto"] }
cyw43 = { path = "../../cyw43", features = ["defmt", "firmware-logs"] }
cyw43-pio = { path = "../../cyw43-pio", features = ["defmt", "overclock"] }

defmt = "0.3"
defmt-rtt = "0.4"
fixed = "1.23.1"
fixed-macro = "1.2"

#cortex-m = { version = "0.7.6", features = ["critical-section-single-core"] }
cortex-m = { version = "0.7.6", features = ["inline-asm"] }
cortex-m-rt = "0.7.0"
panic-probe = { version = "0.3", features = ["print-defmt"] }
futures = { version = "0.3.17", default-features = false, features = ["async-await", "cfg-target-has-atomic", "unstable"] }
display-interface-spi = "0.4.1"
embedded-graphics = "0.7.1"
st7789 = "0.6.1"
display-interface = "0.4.1"
byte-slice-cast = { version = "1.2.0", default-features = false }
smart-leds = "0.3.0"
heapless = "0.7.15"
usbd-hid = "0.6.1"

embedded-hal-1 = { package = "embedded-hal", version = "=1.0.0-alpha.11" }
embedded-hal-async = "0.2.0-alpha.2"
embedded-io = { version = "0.4.0", features = ["async", "defmt"] }
embedded-storage = { version = "0.3" }
static_cell = { version = "1.1", features = ["nightly"]}
log = "0.4"
pio-proc = "0.2"
pio = "0.2.1"
rand = { version = "0.8.5", default-features = false }

[profile.release]
<<<<<<< HEAD
debug = true
=======
debug = 2

[patch.crates-io]
lora-phy = { git = "https://github.com/embassy-rs/lora-phy", rev = "ad289428fd44b02788e2fa2116445cc8f640a265" }
>>>>>>> 3ee3f0e2
<|MERGE_RESOLUTION|>--- conflicted
+++ resolved
@@ -53,11 +53,4 @@
 rand = { version = "0.8.5", default-features = false }
 
 [profile.release]
-<<<<<<< HEAD
-debug = true
-=======
-debug = 2
-
-[patch.crates-io]
-lora-phy = { git = "https://github.com/embassy-rs/lora-phy", rev = "ad289428fd44b02788e2fa2116445cc8f640a265" }
->>>>>>> 3ee3f0e2
+debug = 2